--- conflicted
+++ resolved
@@ -36,11 +36,7 @@
 ```
 
 The tooling assumes a Python backend (pytest) but can be extended—edit `ops/ops`
-<<<<<<< HEAD
-and `ops/commands/testing/run_tests.py` to add categories or change defaults.
-=======
 and `ops/commands/testing/run_tests.py` to add categories or change defaults.
 # Testing auto-deploy fixes
 # Auto-deploy workflow fixed
-# Auto-deploy workflow fully operational
->>>>>>> 414f461a
+# Auto-deploy workflow fully operational